"""
Handlers for working with version control services (i.e. GitHub) for builds.
"""

import hashlib
from http.client import responses
import json
import string
import time
import escapism

import docker
from tornado.concurrent import chain_future, Future
from tornado import gen, web
from tornado.queues import Queue
from tornado.iostream import StreamClosedError
from tornado.ioloop import IOLoop
from tornado.log import app_log
from prometheus_client import Histogram, Gauge

from .base import BaseHandler
from .build import Build, FakeBuild

BUCKETS = [2, 5, 10, 15, 20, 25, 30, 60, 120, 240, 480, 960, 1920, float("inf")]
BUILD_TIME = Histogram(
    'binderhub_build_time_seconds',
    'Histogram of build times',
    ['status', 'provider', 'repo'],
    buckets=BUCKETS)
LAUNCH_TIME = Histogram(
    'binderhub_launch_time_seconds',
    'Histogram of launch times',
    ['status', 'provider', 'repo', 'retries'],
    buckets=BUCKETS)
BUILDS_INPROGRESS = Gauge('binderhub_inprogress_builds', 'Builds currently in progress')
LAUNCHES_INPROGRESS = Gauge('binderhub_inprogress_launches', 'Launches currently in progress')


class BuildHandler(BaseHandler):
    """A handler for working with GitHub."""

    # emit keepalives every 25 seconds to avoid idle connections being closed
    KEEPALIVE_INTERVAL = 25
    build = None

    async def emit(self, data):
        """Emit an eventstream event"""
        if type(data) is not str:
            serialized_data = json.dumps(data)
        else:
            serialized_data = data
        try:
            self.write('data: {}\n\n'.format(serialized_data))
            await self.flush()
        except StreamClosedError:
            app_log.warning("Stream closed while handling %s", self.request.uri)
            # raise Finish to halt the handler
            raise web.Finish()

    def on_finish(self):
        """Stop keepalive when finish has been called"""
        self._keepalive = False
        if self.build:
            # if we have a build, tell it to stop watching
            self.build.stop()

    async def keep_alive(self):
        """Constantly emit keepalive events

        So that intermediate proxies don't terminate an idle connection
        """
        self._keepalive = True
        while True:
            await gen.sleep(self.KEEPALIVE_INTERVAL)
            if not self._keepalive:
                return
            try:
                # lines that start with : are comments
                # and should be ignored by event consumers
                self.write(':keepalive\n\n')
                await self.flush()
            except StreamClosedError:
                return

    def send_error(self, status_code, **kwargs):
        """event stream cannot set an error code, so send an error event"""
        exc_info = kwargs.get('exc_info')
        message = ''
        if exc_info:
            message = self.extract_message(exc_info)
        if not message:
            message = responses.get(status_code, 'Unknown HTTP Error')

        # this cannot be async
        evt = json.dumps({
            'phase': 'failed',
            'status_code': status_code,
            'message': message + '\n',
        })
        self.write('data: {}\n\n'.format(evt))
        self.finish()

    def initialize(self):
        if self.settings['use_registry']:
            self.registry = self.settings['registry']

    def _generate_build_name(self, build_slug, ref, prefix='', limit=63, ref_length=6):
        """
        Generate a unique build name with a limited character length..

        Guaranteed (to acceptable level) to be unique for a given user, repo,
        and ref.

        We really, *really* care that we always end up with the same
        'build_name' for a particular repo + ref, but the default max
        character limit for build names is 63. To meet this constraint, we
        include a prefixed hash of the user / repo in all build names and do
        some length limiting :)

        Note that ``build`` names only need to be unique over a shorter period
        of time, while ``image`` names need to be unique for longer. Hence,
        different strategies are used.

        We also ensure that the returned value is DNS safe, by only using
        ascii lowercase + digits. everything else is escaped
        """

        # escape parts that came from providers (build slug, ref)
        # only build_slug *really* needs this (refs should be sha1 hashes)
        # build names are case-insensitive because ascii_letters are allowed,
        # and `.lower()` is called at the end
        safe_chars = set(string.ascii_letters + string.digits)
        def escape(s):
            return escapism.escape(s, safe=safe_chars, escape_char='-')

        build_slug = self._safe_build_slug(build_slug, limit=limit - len(prefix) - ref_length - 1)
        ref = escape(ref)

        return '{prefix}{safe_slug}-{ref}'.format(
            prefix=prefix,
            safe_slug=build_slug,
            ref=ref[:ref_length],
        ).lower()

    def _safe_build_slug(self, build_slug, limit, hash_length=6):
        """
        This function catches a bug where build slug may not produce a valid image name
        (e.g. repo name ending with _, which results in image name ending with '-' which is invalid).
        This ensures that the image name is always safe, regardless of build slugs returned by providers
        (rather than requiring all providers to return image-safe build slugs below a certain length).
        Since this changes the image name generation scheme, all existing cached images will be invalidated.
        """
        build_slug_hash = hashlib.sha256(build_slug.encode('utf-8')).hexdigest()
        safe_chars = set(string.ascii_letters + string.digits)
        def escape(s):
            return escapism.escape(s, safe=safe_chars, escape_char='-')
        build_slug = escape(build_slug)
        return '{name}-{hash}'.format(
            name=build_slug[:limit - hash_length - 1],
            hash=build_slug_hash[:hash_length],
        ).lower()

    async def fail(self, message):
        await self.emit({
            'phase': 'failed',
            'message': message + '\n',
        })

    async def get(self, provider_prefix, _unescaped_spec):
        """Get a built image for a given spec and repo provider.

        Different repo providers will require different spec information. This
        function relies on the functionality of the tornado `GET` request.

        Parameters
        ----------
            provider_prefix : str
                the nickname for a repo provider (i.e. 'gh')
            spec:
                specifies information needed by the repo provider (i.e. user,
                repo, ref, etc.)

        """
        # re-extract spec from request.path
        # get the original, raw spec, without tornado's unquoting
        # this is needed because tornado converts 'foo%2Fbar/ref' to 'foo/bar/ref'
        prefix = '/build/' + provider_prefix
        idx = self.request.path.index(prefix)
        spec = self.request.path[idx + len(prefix) + 1:]

        # set up for sending event streams
        self.set_header('content-type', 'text/event-stream')
        self.set_header('cache-control', 'no-cache')

        # Verify if the provider is valid for EventSource.
        # EventSource cannot handle HTTP errors, so we must validate and send
        # error messages on the eventsource.
        if provider_prefix not in self.settings['repo_providers']:
            await self.fail("No provider found for prefix %s" % provider_prefix)
            return

        # create a heartbeat
        IOLoop.current().spawn_callback(self.keep_alive)

        spec = spec.rstrip("/")
        key = '%s:%s' % (provider_prefix, spec)

        # get a provider object that encapsulates the provider and the spec
        try:
            provider = self.get_provider(provider_prefix, spec=spec)
        except Exception as e:
            app_log.exception("Failed to get provider for %s", key)
            await self.fail(str(e))
            return

        if provider.is_banned():
            await self.emit({
                'phase': 'failed',
                'message': 'Sorry, {} has been temporarily disabled from launching. Please contact admins for more info!'.format(spec)
            })
            return

        repo = self.repo = provider.get_repo_url()

        # labels to apply to build/launch metrics
        self.metric_labels = {
            'provider': provider.name,
            'repo': repo,
        }

        try:
            ref = await provider.get_resolved_ref()
        except Exception as e:
            await self.fail("Error resolving ref for %s: %s" % (key, e))
            return
        if ref is None:
            await self.fail("Could not resolve ref for %s. Double check your URL." % key)
            return

        # generate a complete build name (for GitHub: `build-{user}-{repo}-{ref}`)

        image_prefix = self.settings['docker_image_prefix']

        # Enforces max 255 characters before image
        safe_build_slug = self._safe_build_slug(provider.get_build_slug(), limit=255 - len(image_prefix))

        build_name = self._generate_build_name(provider.get_build_slug(), ref, prefix='build-')

        image_name = self.image_name = '{prefix}{build_slug}:{ref}'.format(
            prefix=image_prefix,
            build_slug=safe_build_slug,
            ref=ref
        ).replace('_', '-').lower()

        if self.settings['use_registry']:
            image_manifest = await self.registry.get_image_manifest(*'/'.join(image_name.split('/')[-2:]).split(':', 1))
            image_found = bool(image_manifest)
        else:
            # Check if the image exists locally!
            # Assume we're running in single-node mode or all binder pods are assigned to the same node!
            docker_client = docker.from_env(version='auto')
            try:
                docker_client.images.get(image_name)
            except docker.errors.ImageNotFound:
                # image doesn't exist, so do a build!
                image_found = False
            else:
                image_found = True

        # Launch a notebook server if the image already is built
        kube = self.settings['kubernetes_client']

        if image_found:
            await self.emit({
                'phase': 'built',
                'imageName': image_name,
                'message': 'Found built image, launching...\n'
            })
            await self.launch(kube)
            return

        # Prepare to build
        q = Queue()

        if self.settings['use_registry']:
            push_secret = self.settings['docker_push_secret']
        else:
            push_secret = None

        BuildClass = FakeBuild if self.settings.get('fake_build') else Build
        binder_url = '{proto}://{host}{base_url}v2/{provider}/{spec}'.format(
            proto=self.request.protocol,
            host=self.request.host,
            base_url=self.settings['base_url'],
            provider=provider_prefix,
            spec=spec,
        )
        appendix = self.settings['appendix'].format(
            binder_url=binder_url,
            repo_url=repo,
        )

        self.build = build = BuildClass(
            q=q,
            api=kube,
            name=build_name,
            namespace=self.settings["build_namespace"],
            git_url=repo,
            ref=ref,
            image_name=image_name,
            push_secret=push_secret,
            builder_image=self.settings['builder_image_spec'],
            memory_limit=self.settings['build_memory_limit'],
            docker_host=self.settings['build_docker_host'],
<<<<<<< HEAD
            node_selector=self.settings['build_node_selector'],
            appendix=appendix,
            log_tail_lines=self.settings['log_tail_lines'],
=======
            git_credential=provider.git_credentials
>>>>>>> cc8a7596
        )

        with BUILDS_INPROGRESS.track_inprogress():
            build_starttime = time.perf_counter()
            pool = self.settings['build_pool']
            # Start building
            submit_future = pool.submit(build.submit)
            # TODO: hook up actual error handling when this fails
            IOLoop.current().add_callback(lambda : submit_future)

            log_future = None

            # initial waiting event
            await self.emit({
                'phase': 'waiting',
                'message': 'Waiting for build to start...\n',
            })

            done = False
            failed = False
            while not done:
                progress = await q.get()

                # FIXME: If pod goes into an unrecoverable stage, such as ImagePullBackoff or
                # whatever, we should fail properly.
                if progress['kind'] == 'pod.phasechange':
                    if progress['payload'] == 'Pending':
                        # nothing to do, just waiting
                        continue
                    elif progress['payload'] == 'Deleted':
                        event = {
                            'phase': 'built',
                            'message': 'Built image, launching...\n',
                            'imageName': image_name,
                        }
                        done = True
                    elif progress['payload'] == 'Running':
                        # start capturing build logs once the pod is running
                        if log_future is None:
                            log_future = pool.submit(build.stream_logs)
                        continue
                    elif progress['payload'] == 'Succeeded':
                        # Do nothing, is ok!
                        continue
                    else:
                        # FIXME: message? debug?
                        event = {'phase': progress['payload']}
                elif progress['kind'] == 'log':
                    # We expect logs to be already JSON structured anyway
                    event = progress['payload']
                    payload = json.loads(event)
                    if payload.get('phase') == 'failure':
                        failed = True
                        BUILD_TIME.labels(status='failure', **self.metric_labels).observe(time.perf_counter() - build_starttime)

                await self.emit(event)

        # Launch after building an image
        if not failed:
            BUILD_TIME.labels(status='success', **self.metric_labels).observe(time.perf_counter() - build_starttime)
            with LAUNCHES_INPROGRESS.track_inprogress():
                await self.launch(kube)

        # Don't close the eventstream immediately.
        # (javascript) eventstream clients reconnect automatically on dropped connections,
        # so if the server closes the connection first,
        # the client will reconnect which starts a new build.
        # If we sleep here, that makes it more likely that a well-behaved
        # client will close its connection first.
        # The duration of this shouldn't matter because
        # well-behaved clients will close connections after they receive the launch event.
        await gen.sleep(60)

    async def launch(self, kube):
        """Ask JupyterHub to launch the image."""
        # check quota first
        quota = self.settings.get('per_repo_quota')

        # the image name (without tag) is unique per repo
        # use this to count the number of pods running with a given repo
        # if we added annotations/labels with the repo name via KubeSpawner
        # we could do this better
        image_no_tag = self.image_name.rsplit(':', 1)[0]
        matching_pods = 0
        total_pods = 0

        # TODO: run a watch to keep this up to date in the background
        pool = self.settings['executor']
        f = pool.submit(kube.list_namespaced_pod,
            self.settings["build_namespace"],
            label_selector='app=jupyterhub,component=singleuser-server',
        )
        # concurrent.futures.Future isn't awaitable
        # wrap in tornado Future
        # tornado 5 will have `.run_in_executor`
        tf = Future()
        chain_future(f, tf)
        pods = await tf
        for pod in pods.items:
            total_pods += 1
            for container in pod.spec.containers:
                # is the container running the same image as us?
                # if so, count one for the current repo.
                image = container.image.rsplit(':', 1)[0]
                if image == image_no_tag:
                    matching_pods += 1
                    break

        # TODO: allow whitelist of repos to exceed quota
        # TODO: put busy users in a queue rather than fail?
        # That would be hard to do without in-memory state.
        if quota and matching_pods >= quota:
            app_log.error("%s has exceeded quota: %s/%s (%s total)",
                self.repo, matching_pods, quota, total_pods)
            await self.fail("Too many users running %s! Try again soon." % self.repo)
            return

        if quota and matching_pods >= 0.5 * quota:
            log = app_log.warning
        else:
            log = app_log.info
        log("Launching pod for %s: %s other pods running this repo (%s total)",
            self.repo, matching_pods, total_pods)

        await self.emit({
            'phase': 'launching',
            'message': 'Launching server...\n',
        })

        launcher = self.settings['launcher']
        retry_delay = launcher.retry_delay
        for i in range(launcher.retries):
            launch_starttime = time.perf_counter()
            username = launcher.username_from_repo(self.repo)
            try:
                server_info = await launcher.launch(image=self.image_name, username=username)
                LAUNCH_TIME.labels(
                    status='success', retries=i, **self.metric_labels
                ).observe(time.perf_counter() - launch_starttime)
            except Exception as e:
                if i + 1 == launcher.retries:
                    status = 'failure'
                else:
                    status = 'retry'
                LAUNCH_TIME.labels(
                    status=status, retries=i, **self.metric_labels
                ).observe(time.perf_counter() - launch_starttime)

                if i + 1 == launcher.retries:
                    # last attempt failed, let it raise
                    raise

                # not the last attempt, try again
                app_log.error("Retrying launch after error: %s", e)
                await self.emit({
                    'phase': 'launching',
                    'message': 'Launch attempt {} failed, retrying...\n'.format(i + 1),
                })
                await gen.sleep(retry_delay)
                # exponential backoff for consecutive failures
                retry_delay *= 2
                continue
            else:
                # success
                break
        event = {
            'phase': 'ready',
            'message': 'server running at %s\n' % server_info['url'],
        }
        event.update(server_info)
        await self.emit(event)<|MERGE_RESOLUTION|>--- conflicted
+++ resolved
@@ -312,13 +312,10 @@
             builder_image=self.settings['builder_image_spec'],
             memory_limit=self.settings['build_memory_limit'],
             docker_host=self.settings['build_docker_host'],
-<<<<<<< HEAD
             node_selector=self.settings['build_node_selector'],
             appendix=appendix,
             log_tail_lines=self.settings['log_tail_lines'],
-=======
             git_credential=provider.git_credentials
->>>>>>> cc8a7596
         )
 
         with BUILDS_INPROGRESS.track_inprogress():
