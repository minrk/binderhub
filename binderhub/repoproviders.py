"""
Classes for Repo providers.

Subclass the base class, ``RepoProvider``, to support different version
control services and providers.

.. note:: When adding a new repo provider, add it to the allowed values for
          repo providers in event-schemas/launch.json.
"""
from datetime import timedelta, datetime, timezone
import json
import os
import time
import urllib.parse
import re
import subprocess

import escapism
from prometheus_client import Gauge

from tornado import gen
from tornado.httpclient import AsyncHTTPClient, HTTPError, HTTPRequest
from tornado.httputil import url_concat

from traitlets import Dict, Unicode, Bool, default, List
from traitlets.config import LoggingConfigurable

from .utils import Cache

GITHUB_RATE_LIMIT = Gauge('binderhub_github_rate_limit_remaining', 'GitHub rate limit remaining')
SHA1_PATTERN = re.compile(r'[0-9a-f]{40}')


def tokenize_spec(spec):
    """Tokenize a GitHub-style spec into parts, error if spec invalid."""

    spec_parts = spec.split('/', 2)  # allow ref to contain "/"
    if len(spec_parts) != 3:
        msg = 'Spec is not of the form "user/repo/ref", provided: "{spec}".'.format(spec=spec)
        if len(spec_parts) == 2 and spec_parts[-1] != 'master':
            msg += ' Did you mean "{spec}/master"?'.format(spec=spec)
        raise ValueError(msg)

    return spec_parts


def strip_suffix(text, suffix):
    if text.endswith(suffix):
        text = text[:-(len(suffix))]
    return text


class RepoProvider(LoggingConfigurable):
    """Base class for a repo provider"""
    name = Unicode(
        help="""
        Descriptive human readable name of this repo provider.
        """
    )

    spec = Unicode(
        help="""
        The spec for this builder to parse
        """
    )

    banned_specs = List(
        help="""
        List of specs to blacklist building.

        Should be a list of regexes (not regex objects) that match specs which should be blacklisted
        """,
        config=True
    )

    high_quota_specs = List(
        help="""
        List of specs to assign a higher quota limit.

        Should be a list of regexes (not regex objects) that match specs which should have a higher quota
        """,
        config=True
    )

    spec_config = List(
        help="""
        List of dictionaries that define per-repository configuration.

        Each item in the list is a dictionary with two keys:

            pattern : string
                defines a regex pattern (not a regex object) that matches specs.
            config : dict
                a dictionary of "config_name: config_value" pairs that will be
                applied to any repository that matches `pattern`
        """,
        config=True
    )

    unresolved_ref = Unicode()

    git_credentials = Unicode(
        "",
        help="""
        Credentials (if any) to pass to git when cloning.
        """,
        config=True
    )

    def is_banned(self):
        """
        Return true if the given spec has been banned
        """
        for banned in self.banned_specs:
            # Ignore case, because most git providers do not
            # count DS-100/textbook as different from ds-100/textbook
            if re.match(banned, self.spec, re.IGNORECASE):
                return True
        return False

    def has_higher_quota(self):
        """
        Return true if the given spec has a higher quota
        """
        for higher_quota in self.high_quota_specs:
            # Ignore case, because most git providers do not
            # count DS-100/textbook as different from ds-100/textbook
            if re.match(higher_quota, self.spec, re.IGNORECASE):
                return True
        return False

    def repo_config(self, settings):
        """
        Return configuration for this repository.
        """
        repo_config = {}

        # Defaults and simple overrides
        if self.has_higher_quota():
            repo_config['quota'] = settings.get('per_repo_quota_higher')
        else:
            repo_config['quota'] = settings.get('per_repo_quota')

        # Spec regex-based configuration
        for item in self.spec_config:
            pattern = item.get('pattern', None)
            config = item.get('config', None)
            if not isinstance(pattern, str):
                raise ValueError(
                    "Spec-pattern configuration expected "
                    "a regex pattern string, not "
                    "type %s" % type(pattern))
            if not isinstance(config, dict):
                raise ValueError(
                    "Spec-pattern configuration expected "
                    "a specification configuration dict, not "
                    "type %s" % type(config))
            # Ignore case, because most git providers do not
            # count DS-100/textbook as different from ds-100/textbook
            if re.match(pattern, self.spec, re.IGNORECASE):
                repo_config.update(config)
        return repo_config

    @gen.coroutine
    def get_resolved_ref(self):
        raise NotImplementedError("Must be overridden in child class")

    @gen.coroutine
    def get_resolved_spec(self):
        """Return the spec with resolved ref."""
        raise NotImplementedError("Must be overridden in child class")

    def get_repo_url(self):
        """Return the git clone-able repo URL"""
        raise NotImplementedError("Must be overridden in the child class")

    @gen.coroutine
    def get_resolved_ref_url(self):
        """Return the URL of repository at this commit in history"""
        raise NotImplementedError("Must be overridden in child class")

    def get_build_slug(self):
        """Return a unique build slug"""
        raise NotImplementedError("Must be overriden in the child class")

    @staticmethod
    def sha1_validate(sha1):
        if not SHA1_PATTERN.match(sha1):
            raise ValueError("resolved_ref is not a valid sha1 hexadecimal hash")


class FakeProvider(RepoProvider):
    """Fake provider for local testing of the UI
    """

    async def get_resolved_ref(self):
        return "1a2b3c4d5e6f"

    async def get_resolved_spec(self):
        return "fake/repo/1a2b3c4d5e6f"

    def get_repo_url(self):
        return "https://example.com/fake/repo.git"

    async def get_resolved_ref_url(self):
        return "https://example.com/fake/repo/tree/1a2b3c4d5e6f"

    def get_build_slug(self):
        return '{user}-{repo}'.format(user='Rick', repo='Morty')


class ZenodoProvider(RepoProvider):
    """Provide contents of a Zenodo record

    Users must provide a spec consisting of the Zenodo DOI.
    """
    name = Unicode("Zenodo")

    @gen.coroutine
    def get_resolved_ref(self):
        client = AsyncHTTPClient()
        req = HTTPRequest("https://doi.org/{}".format(self.spec),
                          user_agent="BinderHub")
        r = yield client.fetch(req)
        self.record_id = r.effective_url.rsplit("/", maxsplit=1)[1]
        return self.record_id

    async def get_resolved_spec(self):
        if not hasattr(self, 'record_id'):
            self.record_id = await self.get_resolved_ref()
        # zenodo registers a DOI which represents all versions of a software package
        # and it always resolves to latest version
        # for that case, we have to replace the version number in DOIs with
        # the specific (resolved) version (record_id)
        resolved_spec = self.spec.split("zenodo")[0] + "zenodo." + self.record_id
        return resolved_spec

    def get_repo_url(self):
        # While called repo URL, the return value of this function is passed
        # as argument to repo2docker, hence we return the spec as is.
        return self.spec

    async def get_resolved_ref_url(self):
        resolved_spec = await self.get_resolved_spec()
        return f"https://doi.org/{resolved_spec}"

    def get_build_slug(self):
        return "zenodo-{}".format(self.record_id)


class FigshareProvider(RepoProvider):
    """Provide contents of a Figshare article

    Users must provide a spec consisting of the Figshare DOI.
    """
    name = Unicode("Figshare")
    url_regex = re.compile(r"(.*)/articles/([^/]+)/(\d+)(/)?(\d+)?")

    @gen.coroutine
    def get_resolved_ref(self):
        client = AsyncHTTPClient()
        req = HTTPRequest("https://doi.org/{}".format(self.spec),
                          user_agent="BinderHub")
        r = yield client.fetch(req)

        match = self.url_regex.match(r.effective_url)
        article_id = match.groups()[2]
        article_version = match.groups()[4]
        if not article_version:
            article_version = "1"
        self.record_id = "{}.v{}".format(article_id, article_version)

        return self.record_id

    async def get_resolved_spec(self):
        if not hasattr(self, 'record_id'):
            self.record_id = await self.get_resolved_ref()

        # spec without version is accepted as version 1 - check get_resolved_ref method
        # for that case, we have to replace the version number in DOIs with
        # the specific (resolved) version (record_id)
        resolved_spec = self.spec.split("figshare")[0] + "figshare." + self.record_id
        return resolved_spec

    def get_repo_url(self):
        # While called repo URL, the return value of this function is passed
        # as argument to repo2docker, hence we return the spec as is.
        return self.spec

    async def get_resolved_ref_url(self):
        resolved_spec = await self.get_resolved_spec()
        return f"https://doi.org/{resolved_spec}"

    def get_build_slug(self):
        return "figshare-{}".format(self.record_id)


<<<<<<< HEAD
class HydroshareProvider(RepoProvider):
    """Provide contents of a Hydroshare resource

    Users must provide a spec consisting of the Hydroshare resource id.
    """
    name = Unicode("Hydroshare")
    url_regex = re.compile(r".*([0-9a-f]{32}).*")

    def _parse_resource_id(self, spec):
        match = self.url_regex.match(spec)
        if not match:
            raise ValueError("The specified Hydroshare resource id was not recognized.")
        resource_id = match.groups()[0]
        return resource_id
=======
class DataverseProvider(RepoProvider):
    name = Unicode("Dataverse")
>>>>>>> 351d336e

    @gen.coroutine
    def get_resolved_ref(self):
        client = AsyncHTTPClient()
<<<<<<< HEAD
        self.resource_id = self._parse_resource_id(self.spec)
        req = HTTPRequest("https://www.hydroshare.org/hsapi/resource/{}/scimeta/elements".format(self.resource_id),
                          user_agent="BinderHub")
        r = yield client.fetch(req)
        def parse_date(json_body):
            json_response = json.loads(json_body)
            date = next(
                item for item in json_response["dates"] if item["type"] == "modified"
            )["start_date"]
            # Hydroshare timestamp always returns the same timezone, so strip it
            date = date.split(".")[0]
            parsed_date = datetime.strptime(date, "%Y-%m-%dT%H:%M:%S")
            epoch = parsed_date.replace(tzinfo=timezone(timedelta(0))).timestamp()
            # truncate the timestamp
            return str(int(epoch))
        # date last updated is only good for the day... probably need something finer eventually
        self.record_id = "{}.v{}".format(self.resource_id, parse_date(r.body))
        return self.record_id

    async def get_resolved_spec(self):
        # Hydroshare does not provide a history, resolves to repo url
        return self.get_repo_url()

    async def get_resolved_ref_url(self):
        # Hydroshare does not provide a history, resolves to repo url
        return self.get_repo_url()

    def get_repo_url(self):
        self.resource_id = self._parse_resource_id(self.spec)
        return "https://www.hydroshare.org/resource/{}".format(self.resource_id)

    def get_build_slug(self):
        return "hydroshare-{}".format(self.record_id)
=======
        req = HTTPRequest("https://doi.org/{}".format(self.spec),
                          user_agent="BinderHub")
        r = yield client.fetch(req)

        search_url = urllib.parse.urlunparse(
            urllib.parse.urlparse(r.effective_url)._replace(
                path="/api/datasets/:persistentId"
            )
        )
        req = HTTPRequest(search_url, user_agent="BinderHub")
        r = yield client.fetch(req)
        resp = json.loads(r.body)

        assert resp["status"] == "OK"

        self.identifier = resp["data"]["identifier"]
        self.record_id = "{datasetId}.v{major}.{minor}".format(
            datasetId=resp["data"]["id"],
            major=resp["data"]["latestVersion"]["versionNumber"],
            minor=resp["data"]["latestVersion"]["versionMinorNumber"],
        )

        # NOTE: data.protocol should be potentially prepended here
        #  {protocol}:{authority}/{identifier}
        self.resolved_spec = "{authority}/{identifier}".format(
            authority=resp["data"]["authority"],
            identifier=resp["data"]["identifier"],
        )
        self.resolved_ref_url = resp["data"]["persistentUrl"]
        return self.record_id

    async def get_resolved_spec(self):
        if not hasattr(self, 'resolved_spec'):
            await self.get_resolved_ref()
        return self.resolved_spec

    async def get_resolved_ref_url(self):
        if not hasattr(self, 'resolved_ref_url'):
            await self.get_resolved_ref()
        return self.resolved_ref_url

    def get_repo_url(self):
        # While called repo URL, the return value of this function is passed
        # as argument to repo2docker, hence we return the spec as is.
        return self.spec

    def get_build_slug(self):
        return "dataverse-" + escapism.escape(self.identifier, escape_char="-").lower()
>>>>>>> 351d336e


class GitRepoProvider(RepoProvider):
    """Bare bones git repo provider.

    Users must provide a spec of the following form.

    <url-escaped-namespace>/<unresolved_ref>
    <url-escaped-namespace>/<resolved_ref>

    eg:
    https%3A%2F%2Fgithub.com%2Fjupyterhub%2Fzero-to-jupyterhub-k8s/master
    https%3A%2F%2Fgithub.com%2Fjupyterhub%2Fzero-to-jupyterhub-k8s/f7f3ff6d1bf708bdc12e5f10e18b2a90a4795603

    This provider is typically used if you are deploying binderhub yourself and you require access to repositories that
    are not in one of the supported providers.
    """

    name = Unicode("Git")

    def __init__(self, *args, **kwargs):
        super().__init__(*args, **kwargs)
        self.url, unresolved_ref = self.spec.split('/', 1)
        self.repo = urllib.parse.unquote(self.url)
        self.unresolved_ref = urllib.parse.unquote(unresolved_ref)
        if not self.unresolved_ref:
            raise ValueError("`unresolved_ref` must be specified as a query parameter for the basic git provider")

    @gen.coroutine
    def get_resolved_ref(self):
        if hasattr(self, 'resolved_ref'):
            return self.resolved_ref

        try:
            # Check if the reference is a valid SHA hash
            self.sha1_validate(self.unresolved_ref)
        except ValueError:
            # The ref is a head/tag and we resolve it using `git ls-remote`
            command = ["git", "ls-remote", self.repo, self.unresolved_ref]
            result = subprocess.run(command, universal_newlines=True, stdout=subprocess.PIPE, stderr=subprocess.PIPE)
            if result.returncode:
                raise RuntimeError("Unable to run git ls-remote to get the `resolved_ref`: {}".format(result.stderr))
            if not result.stdout:
                raise ValueError("The specified branch, tag or commit SHA ('{}') was not found on the remote repository."
                                .format(self.unresolved_ref))
            resolved_ref = result.stdout.split(None, 1)[0]
            self.sha1_validate(resolved_ref)
            self.resolved_ref = resolved_ref
        else:
            # The ref already was a valid SHA hash
            self.resolved_ref = self.unresolved_ref

        return self.resolved_ref

    async def get_resolved_spec(self):
        if not hasattr(self, 'resolved_ref'):
            self.resolved_ref = await self.get_resolved_ref()
        return f"{self.url}/{self.resolved_ref}"

    def get_repo_url(self):
        return self.repo

    async def get_resolved_ref_url(self):
        # not possible to construct ref url of unknown git provider
        return self.get_repo_url()

    def get_build_slug(self):
        return self.repo


class GitLabRepoProvider(RepoProvider):
    """GitLab provider.

    GitLab allows nested namespaces (eg. root/project/component/repo) thus we need to urlescape the namespace of this
    repo.  Users must provide a spec that matches the following form.

    <url-escaped-namespace>/<unresolved_ref>

    eg:
    group%2Fproject%2Frepo/master
    """

    name = Unicode('GitLab')

    hostname = Unicode('gitlab.com', config=True,
        help="""The host of the GitLab instance

        For personal GitLab servers.
        """
        )

    access_token = Unicode(config=True,
        help="""GitLab OAuth2 access token for authentication with the GitLab API

        For use with client_secret.
        Loaded from GITLAB_ACCESS_TOKEN env by default.
        """
    )
    @default('access_token')
    def _access_token_default(self):
        return os.getenv('GITLAB_ACCESS_TOKEN', '')

    private_token = Unicode(config=True,
        help="""GitLab private token for authentication with the GitLab API

        Loaded from GITLAB_PRIVATE_TOKEN env by default.
        """
    )
    @default('private_token')
    def _private_token_default(self):
        return os.getenv('GITLAB_PRIVATE_TOKEN', '')

    auth = Dict(
        help="""Auth parameters for the GitLab API access

        Populated from access_token, private_token
    """
    )
    @default('auth')
    def _default_auth(self):
        auth = {}
        for key in ('access_token', 'private_token'):
            value = getattr(self, key)
            if value:
                auth[key] = value
        return auth

    @default('git_credentials')
    def _default_git_credentials(self):
        if self.private_token:
            return r'username=binderhub\npassword={token}'.format(token=self.private_token)
        return ""

    def __init__(self, *args, **kwargs):
        super().__init__(*args, **kwargs)
        self.quoted_namespace, unresolved_ref = self.spec.split('/', 1)
        self.namespace = urllib.parse.unquote(self.quoted_namespace)
        self.unresolved_ref = urllib.parse.unquote(unresolved_ref)
        if not self.unresolved_ref:
            raise ValueError("An unresolved ref is required")

    @gen.coroutine
    def get_resolved_ref(self):
        if hasattr(self, 'resolved_ref'):
            return self.resolved_ref

        namespace = urllib.parse.quote(self.namespace, safe='')
        client = AsyncHTTPClient()
        api_url = "https://{hostname}/api/v4/projects/{namespace}/repository/commits/{ref}".format(
            hostname=self.hostname,
            namespace=namespace,
            ref=urllib.parse.quote(self.unresolved_ref, safe=''),
        )
        self.log.debug("Fetching %s", api_url)

        if self.auth:
            # Add auth params. After logging!
            api_url = url_concat(api_url, self.auth)

        try:
            resp = yield client.fetch(api_url, user_agent="BinderHub")
        except HTTPError as e:
            if e.code == 404:
                return None
            else:
                raise

        ref_info = json.loads(resp.body.decode('utf-8'))
        self.resolved_ref = ref_info['id']
        return self.resolved_ref

    async def get_resolved_spec(self):
        if not hasattr(self, 'resolved_ref'):
            self.resolved_ref = await self.get_resolved_ref()
        return f"{self.quoted_namespace}/{self.resolved_ref}"

    def get_build_slug(self):
        # escape the name and replace dashes with something else.
        return '-'.join(p.replace('-', '_-') for p in self.namespace.split('/'))

    def get_repo_url(self):
        return f"https://{self.hostname}/{self.namespace}.git"

    async def get_resolved_ref_url(self):
        if not hasattr(self, 'resolved_ref'):
            self.resolved_ref = await self.get_resolved_ref()
        return f"https://{self.hostname}/{self.namespace}/tree/{self.resolved_ref}"


class GitHubRepoProvider(RepoProvider):
    """Repo provider for the GitHub service"""
    name = Unicode('GitHub')

    # shared cache for resolved refs
    cache = Cache(1024)

    hostname = Unicode('github.com',
        config=True,
        help="""The GitHub hostname to use

        Only necessary if not github.com,
        e.g. GitHub Enterprise.
        """)

    api_base_path = Unicode('https://api.{hostname}',
        config=True,
        help="""The base path of the GitHub API

        Only necessary if not github.com,
        e.g. GitHub Enterprise.

        Can use {hostname} for substitution,
        e.g. 'https://{hostname}/api/v3'
        """)

    client_id = Unicode(config=True,
        help="""GitHub client id for authentication with the GitHub API

        For use with client_secret.
        Loaded from GITHUB_CLIENT_ID env by default.
        """
    )
    @default('client_id')
    def _client_id_default(self):
        return os.getenv('GITHUB_CLIENT_ID', '')

    client_secret = Unicode(config=True,
        help="""GitHub client secret for authentication with the GitHub API

        For use with client_id.
        Loaded from GITHUB_CLIENT_SECRET env by default.
        """
    )
    @default('client_secret')
    def _client_secret_default(self):
        return os.getenv('GITHUB_CLIENT_SECRET', '')

    access_token = Unicode(config=True,
        help="""GitHub access token for authentication with the GitHub API

        Loaded from GITHUB_ACCESS_TOKEN env by default.
        """
    )
    @default('access_token')
    def _access_token_default(self):
        return os.getenv('GITHUB_ACCESS_TOKEN', '')

    auth = Dict(
        help="""Auth parameters for the GitHub API access

        Populated from client_id, client_secret.
    """
    )
    @default('auth')
    def _default_auth(self):
        auth = {}
        for key in ('client_id', 'client_secret'):
            value = getattr(self, key)
            if value:
                auth[key] = value
        return auth

    @default('git_credentials')
    def _default_git_credentials(self):
        if self.access_token:
            # Based on https://github.com/blog/1270-easier-builds-and-deployments-using-git-over-https-and-oauth
            # If client_id is specified, assuming access_token is personal access token. Otherwise,
            # assume oauth basic token.
            if self.client_id:
                return r'username={client_id}\npassword={token}'.format(
                    client_id=self.client_id, token=self.access_token)
            else:
                return r'username={token}\npassword=x-oauth-basic'.format(token=self.access_token)
        return ""

    def __init__(self, *args, **kwargs):
        super().__init__(*args, **kwargs)
        self.user, self.repo, self.unresolved_ref = tokenize_spec(self.spec)
        self.repo = strip_suffix(self.repo, ".git")

    def get_repo_url(self):
        return f"https://{self.hostname}/{self.user}/{self.repo}"

    async def get_resolved_ref_url(self):
        if not hasattr(self, 'resolved_ref'):
            self.resolved_ref = await self.get_resolved_ref()
        return f"https://{self.hostname}/{self.user}/{self.repo}/tree/{self.resolved_ref}"

    @gen.coroutine
    def github_api_request(self, api_url, etag=None):
        client = AsyncHTTPClient()
        if self.auth:
            # Add auth params. After logging!
            api_url = url_concat(api_url, self.auth)

        headers = {}
        # based on: https://developer.github.com/v3/#oauth2-token-sent-in-a-header
        if self.access_token:
            headers['Authorization'] = "token {token}".format(token=self.access_token)

        if etag:
            headers['If-None-Match'] = etag
        req = HTTPRequest(api_url, headers=headers, user_agent="BinderHub")

        try:
            resp = yield client.fetch(req)
        except HTTPError as e:
            if e.code == 304:
                resp = e.response
            elif (
                e.code == 403
                and e.response
                and 'x-ratelimit-remaining' in e.response.headers
                and e.response.headers.get('x-ratelimit-remaining') == '0'
            ):
                rate_limit = e.response.headers['x-ratelimit-limit']
                reset_timestamp = int(e.response.headers['x-ratelimit-reset'])
                reset_seconds = int(reset_timestamp - time.time())
                self.log.error(
                    "GitHub Rate limit ({limit}) exceeded. Reset in {delta}.".format(
                        limit=rate_limit,
                        delta=timedelta(seconds=reset_seconds),
                    )
                )
                # round expiry up to nearest 5 minutes
                minutes_until_reset = 5 * (1 + (reset_seconds // 60 // 5))

                raise ValueError("GitHub rate limit exceeded. Try again in %i minutes."
                    % minutes_until_reset
                )
            # Status 422 is returned by the API when we try and resolve a non
            # existent reference
            elif e.code in (404, 422):
                return None
            else:
                raise

        if 'x-ratelimit-remaining' in resp.headers:
            # record and log github rate limit
            remaining = int(resp.headers['x-ratelimit-remaining'])
            rate_limit = int(resp.headers['x-ratelimit-limit'])
            reset_timestamp = int(resp.headers['x-ratelimit-reset'])

            # record with prometheus
            GITHUB_RATE_LIMIT.set(remaining)

            # log at different levels, depending on remaining fraction
            fraction = remaining / rate_limit
            if fraction < 0.2:
                log = self.log.warning
            elif fraction < 0.5:
                log = self.log.info
            else:
                log = self.log.debug

            # str(timedelta) looks like '00:32'
            delta = timedelta(seconds=int(reset_timestamp - time.time()))
            log("GitHub rate limit remaining {remaining}/{limit}. Reset in {delta}.".format(
                remaining=remaining, limit=rate_limit, delta=delta,
            ))

        return resp

    @gen.coroutine
    def get_resolved_ref(self):
        if hasattr(self, 'resolved_ref'):
            return self.resolved_ref

        api_url = "{api_base_path}/repos/{user}/{repo}/commits/{ref}".format(
            api_base_path=self.api_base_path.format(hostname=self.hostname),
            user=self.user, repo=self.repo, ref=self.unresolved_ref
        )
        self.log.debug("Fetching %s", api_url)
        cached = self.cache.get(api_url)
        if cached:
            etag = cached['etag']
            self.log.debug("Cache hit for %s: %s", api_url, etag)
        else:
            etag = None

        resp = yield self.github_api_request(api_url, etag=etag)
        if resp is None:
            return None
        if resp.code == 304:
            self.log.info("Using cached ref for %s: %s", api_url, cached['sha'])
            self.resolved_ref = cached['sha']
            # refresh cache entry
            self.cache.move_to_end(api_url)
            return self.resolved_ref
        elif cached:
            self.log.debug("Cache outdated for %s", api_url)

        ref_info = json.loads(resp.body.decode('utf-8'))
        if 'sha' not in ref_info:
            # TODO: Figure out if we should raise an exception instead?
            self.log.warning("No sha for %s in %s", api_url, ref_info)
            self.resolved_ref = None
            return None
        # store resolved ref and cache for later
        self.resolved_ref = ref_info['sha']
        self.cache.set(
            api_url,
            {
                'etag': resp.headers.get('ETag'),
                'sha': self.resolved_ref,
            },
        )
        return self.resolved_ref

    async def get_resolved_spec(self):
        if not hasattr(self, 'resolved_ref'):
            self.resolved_ref = await self.get_resolved_ref()
        return f"{self.user}/{self.repo}/{self.resolved_ref}"

    def get_build_slug(self):
        return '{user}-{repo}'.format(user=self.user, repo=self.repo)


class GistRepoProvider(GitHubRepoProvider):
    """GitHub gist provider.

    Users must provide a spec that matches the following form (similar to github)

    [https://gist.github.com/]<username>/<gist-id>[/<ref>]

    The ref is optional, valid values are
        - a full sha1 of a ref in the history
        - master

    If master or no ref is specified the latest revision will be used.
    """

    name = Unicode('Gist')
    hostname = Unicode('gist.github.com')

    allow_secret_gist = Bool(
        default_value=False,
        config=True,
        help="Flag for allowing usages of secret Gists.  The default behavior is to disallow secret gists.",
    )

    def __init__(self, *args, **kwargs):
        # We dont need to initialize entirely the same as github
        super(RepoProvider, self).__init__(*args, **kwargs)
        parts = self.spec.split('/')
        self.user, self.gist_id, *_ = parts
        if len(parts) > 2:
            self.unresolved_ref = parts[2]
        else:
            self.unresolved_ref = ''

    def get_repo_url(self):
        return f'https://{self.hostname}/{self.user}/{self.gist_id}.git'

    async def get_resolved_ref_url(self):
        if not hasattr(self, 'resolved_ref'):
            self.resolved_ref = await self.get_resolved_ref()
        return f'https://{self.hostname}/{self.user}/{self.gist_id}/{self.resolved_ref}'

    @gen.coroutine
    def get_resolved_ref(self):
        if hasattr(self, 'resolved_ref'):
            return self.resolved_ref

        api_url = f"https://api.github.com/gists/{self.gist_id}"
        self.log.debug("Fetching %s", api_url)

        resp = yield self.github_api_request(api_url)
        if resp is None:
            return None

        ref_info = json.loads(resp.body.decode('utf-8'))

        if (not self.allow_secret_gist) and (not ref_info['public']):
            raise ValueError("You seem to want to use a secret Gist, but do not have permission to do so. "
                             "To enable secret Gist support, set (or have an administrator set) "
                             "'GistRepoProvider.allow_secret_gist = True'")

        all_versions = [e['version'] for e in ref_info['history']]
        if (len(self.unresolved_ref) == 0) or (self.unresolved_ref == 'master'):
            self.resolved_ref = all_versions[0]
        else:
            if self.unresolved_ref not in all_versions:
                return None
            else:
                self.resolved_ref = self.unresolved_ref

        return self.resolved_ref

    async def get_resolved_spec(self):
        if not hasattr(self, 'resolved_ref'):
            self.resolved_ref = await self.get_resolved_ref()
        return f'{self.user}/{self.gist_id}/{self.resolved_ref}'

    def get_build_slug(self):
        return self.gist_id<|MERGE_RESOLUTION|>--- conflicted
+++ resolved
@@ -295,10 +295,64 @@
         return "figshare-{}".format(self.record_id)
 
 
-<<<<<<< HEAD
+class DataverseProvider(RepoProvider):
+    name = Unicode("Dataverse")
+
+    @gen.coroutine
+    def get_resolved_ref(self):
+        client = AsyncHTTPClient()
+        req = HTTPRequest("https://doi.org/{}".format(self.spec),
+                          user_agent="BinderHub")
+        r = yield client.fetch(req)
+
+        search_url = urllib.parse.urlunparse(
+            urllib.parse.urlparse(r.effective_url)._replace(
+                path="/api/datasets/:persistentId"
+            )
+        )
+        req = HTTPRequest(search_url, user_agent="BinderHub")
+        r = yield client.fetch(req)
+        resp = json.loads(r.body)
+
+        assert resp["status"] == "OK"
+
+        self.identifier = resp["data"]["identifier"]
+        self.record_id = "{datasetId}.v{major}.{minor}".format(
+            datasetId=resp["data"]["id"],
+            major=resp["data"]["latestVersion"]["versionNumber"],
+            minor=resp["data"]["latestVersion"]["versionMinorNumber"],
+        )
+
+        # NOTE: data.protocol should be potentially prepended here
+        #  {protocol}:{authority}/{identifier}
+        self.resolved_spec = "{authority}/{identifier}".format(
+            authority=resp["data"]["authority"],
+            identifier=resp["data"]["identifier"],
+        )
+        self.resolved_ref_url = resp["data"]["persistentUrl"]
+        return self.record_id
+
+    async def get_resolved_spec(self):
+        if not hasattr(self, 'resolved_spec'):
+            await self.get_resolved_ref()
+        return self.resolved_spec
+
+    async def get_resolved_ref_url(self):
+        if not hasattr(self, 'resolved_ref_url'):
+            await self.get_resolved_ref()
+        return self.resolved_ref_url
+
+    def get_repo_url(self):
+        # While called repo URL, the return value of this function is passed
+        # as argument to repo2docker, hence we return the spec as is.
+        return self.spec
+
+    def get_build_slug(self):
+        return "dataverse-" + escapism.escape(self.identifier, escape_char="-").lower()
+
+
 class HydroshareProvider(RepoProvider):
     """Provide contents of a Hydroshare resource
-
     Users must provide a spec consisting of the Hydroshare resource id.
     """
     name = Unicode("Hydroshare")
@@ -310,15 +364,10 @@
             raise ValueError("The specified Hydroshare resource id was not recognized.")
         resource_id = match.groups()[0]
         return resource_id
-=======
-class DataverseProvider(RepoProvider):
-    name = Unicode("Dataverse")
->>>>>>> 351d336e
 
     @gen.coroutine
     def get_resolved_ref(self):
         client = AsyncHTTPClient()
-<<<<<<< HEAD
         self.resource_id = self._parse_resource_id(self.spec)
         req = HTTPRequest("https://www.hydroshare.org/hsapi/resource/{}/scimeta/elements".format(self.resource_id),
                           user_agent="BinderHub")
@@ -352,56 +401,6 @@
 
     def get_build_slug(self):
         return "hydroshare-{}".format(self.record_id)
-=======
-        req = HTTPRequest("https://doi.org/{}".format(self.spec),
-                          user_agent="BinderHub")
-        r = yield client.fetch(req)
-
-        search_url = urllib.parse.urlunparse(
-            urllib.parse.urlparse(r.effective_url)._replace(
-                path="/api/datasets/:persistentId"
-            )
-        )
-        req = HTTPRequest(search_url, user_agent="BinderHub")
-        r = yield client.fetch(req)
-        resp = json.loads(r.body)
-
-        assert resp["status"] == "OK"
-
-        self.identifier = resp["data"]["identifier"]
-        self.record_id = "{datasetId}.v{major}.{minor}".format(
-            datasetId=resp["data"]["id"],
-            major=resp["data"]["latestVersion"]["versionNumber"],
-            minor=resp["data"]["latestVersion"]["versionMinorNumber"],
-        )
-
-        # NOTE: data.protocol should be potentially prepended here
-        #  {protocol}:{authority}/{identifier}
-        self.resolved_spec = "{authority}/{identifier}".format(
-            authority=resp["data"]["authority"],
-            identifier=resp["data"]["identifier"],
-        )
-        self.resolved_ref_url = resp["data"]["persistentUrl"]
-        return self.record_id
-
-    async def get_resolved_spec(self):
-        if not hasattr(self, 'resolved_spec'):
-            await self.get_resolved_ref()
-        return self.resolved_spec
-
-    async def get_resolved_ref_url(self):
-        if not hasattr(self, 'resolved_ref_url'):
-            await self.get_resolved_ref()
-        return self.resolved_ref_url
-
-    def get_repo_url(self):
-        # While called repo URL, the return value of this function is passed
-        # as argument to repo2docker, hence we return the spec as is.
-        return self.spec
-
-    def get_build_slug(self):
-        return "dataverse-" + escapism.escape(self.identifier, escape_char="-").lower()
->>>>>>> 351d336e
 
 
 class GitRepoProvider(RepoProvider):
