/* If this file gets over 200 lines of code long (not counting docs / comments), start using a framework
  State transitions that are valid are:
  start -> waiting
  start -> built
  start -> failed
  waiting -> building
  waiting -> failed
  building -> pushing
  building -> failed
  pushing -> built
  pushing -> failed
*/
import * as Terminal from 'xterm';
import Clipboard from 'clipboard';
import 'xterm/lib/xterm.css';
import 'bootstrap';
import 'event-source-polyfill';

import 'bootstrap/dist/css/bootstrap.min.css';
import 'bootstrap/dist/css/bootstrap-theme.min.css';
import '../index.css';

// FIXME: Can not seem to import this addon from npm
// See https://github.com/xtermjs/xterm.js/issues/1018 for more details
import {fit} from './vendor/xterm/addons/fit';

var BASE_URL = $('#base-url').data().url;

function update_favicon(path) {
    var link = document.querySelector("link[rel*='icon']") || document.createElement('link');
    link.type = 'image/x-icon';
    link.rel = 'shortcut icon';
    link.href = path;
    document.getElementsByTagName('head')[0].appendChild(link);
}

function Image(provider_spec) {
    this.provider_spec = provider_spec;
    this.callbacks = {};
    this.state = null;
}

Image.prototype.onStateChange = function(state, cb) {
    if (this.callbacks[state] === undefined) {
        this.callbacks[state] = [cb];
    } else {
        this.callbacks[state].push(cb);
    }
};

Image.prototype.changeState = function(state, data) {
    var that = this;
    [state, '*'].map(function (key) {
        var callbacks = that.callbacks[key];
        if (callbacks) {
            for (var i = 0; i < callbacks.length; i++) {
                callbacks[i](that.state, state || that.state, data);
            }
        }
    });

    // FIXME: Make sure this this is a valid state transition!
    if (state) {
        this.state = state;
    }
};

Image.prototype.fetch = function() {
    var apiUrl = BASE_URL + 'build/' + this.provider_spec;
    this.eventSource = new EventSource(apiUrl);
    var that = this;
    this.eventSource.onerror = function (err) {
        console.error("Failed to construct event stream", err);
        that.changeState("failed", {"message": "Failed to connect to event stream\n"});
    };
    this.eventSource.addEventListener('message', function(event) {
        var data = JSON.parse(event.data);
        // FIXME: Rename 'phase' to 'state' upstream
        // FIXME: fix case of phase/state upstream
        var state = null;
        if (data.phase) {
            state = data.phase.toLowerCase();
        }
        that.changeState(state, data);
    });
};

Image.prototype.close = function() {
    if (this.eventSource !== undefined) {
        this.eventSource.close();
    }
};

Image.prototype.launch = function(url, token, filepath, pathType) {
    // redirect a user to a running server with a token
    if (filepath) {
      // strip trailing /
      url = url.replace(/\/$/, '');
      if (pathType === 'file') {
        // /tree is safe because it allows redirect to files
        // need more logic here if we support things other than notebooks
        url = url + '/tree/' + encodeURI(filepath);
      } else {
        // pathType === 'url'
        // be insensitive to leading '/'
        filepath = filepath.replace(/^\//, '');
        url = url + '/' + filepath;
      }

    }
    var sep = (url.indexOf('?') == -1) ? '?' : '&';
    url = url + sep + $.param({token: token});
    window.location.href = url;
};

function v2url(provider_prefix, repository, ref, path, pathType) {
  // return a v2 url from a provider_prefix, repository, ref, and (file|url)path
  if (repository.length === 0) {
    // no repo, no url
    return null;
  }
  var url = window.location.origin + BASE_URL + 'v2/' + provider_prefix + '/' + repository + '/' + ref;
  if (path && path.length > 0) {
    url = url + '?' + pathType + 'path=' + encodeURIComponent(path);
  }
  return url;
}

function getPathType() {
  // return path type. 'file' or 'url'
  return $("#url-or-file-selected").text().trim().toLowerCase();
}

function updatePathText() {
  var pathType = getPathType();
  var text;
  if (pathType === "file") {
    text = "Path to a notebook file (optional)";
  } else {
    text = "URL to open (optional)";
  }
  $("#filepath").attr('placeholder', text);
  $("label[for=filepath]").text(text);
}


function updateUrl() {
  // update URLs and links (badges, etc.)
  var provider_prefix = $('#provider_prefix').val().trim();
  var repo = $('#repository').val().trim();
  repo = repo.replace(/^(https?:\/\/)?github.com\//, '');
  // trim trailing or leading '/' on repo
  repo = repo.replace(/(^\/)|(\/?$)/g, '');
  // git providers encode the URL of the git repository as the repo
  // argument.
  if (repo.includes("://")) {
    repo = encodeURIComponent(repo);
  }
  var ref = $('#ref').val().trim() || 'master';
  var filepath = $('#filepath').val().trim();
  var url = v2url(provider_prefix, repo, ref, filepath, getPathType());
  // update URL references
  $("#badge-link").attr('href', url);
  return url;
}

function updateUrlDiv() {
  var url = updateUrl()
  if ((url||'').trim().length > 0){
    $('#basic-url-snippet').text(url);
    $('#markdown-badge-snippet').text(markdownBadge(url));
    $('#rst-badge-snippet').text(rstBadge(url));
  } else {
    ['#basic-url-snippet', '#markdown-badge-snippet', '#rst-badge-snippet' ].map(function(item, ind){
      var el = $(item)
      el.text(el.attr('data-default'));
    })
  }
}


var BADGE_URL = window.location.origin + BASE_URL + 'badge.svg';


function markdownBadge(url) {
  // return markdown badge snippet
  return '[![Binder](' + BADGE_URL + ')](' + url + ')'
}


function rstBadge(url) {
  // return rst badge snippet
  return '.. image:: ' + BADGE_URL + ' :target: ' + url
}

function build(spec, log) {
  update_favicon("/favicon_building.ico");
  // split provider prefix off of spec
  var repo = decodeURIComponent(spec.slice(spec.indexOf('/') + 1));

  // Update the text of the loading page if it exists
  if ($('div#loader-text').length > 0) {
    $('div#loader-text p').text("Loading repository: " + repo);
    window.setTimeout(function() {
      $('div#loader-text p').html("Repository " + repo + " is taking longer than usual to load, hang tight!")
    }, 120000);
  }

  $('#build-progress .progress-bar').addClass('hidden');
  log.clear();

  $('.on-build').removeClass('hidden');

  var image = new Image(spec);

  image.onStateChange('*', function(oldState, newState, data) {
    if (data.message !== undefined) {
      log.write(data.message);
      log.fit();
    } else {
      console.log(data);
    }
  });

  image.onStateChange('waiting', function(oldState, newState, data) {
    $('#phase-waiting').removeClass('hidden');
  });

  image.onStateChange('building', function(oldState, newState, data) {
    $('#phase-building').removeClass('hidden');
  });

  image.onStateChange('pushing', function(oldState, newState, data) {
    $('#phase-pushing').removeClass('hidden');
  });

  image.onStateChange('failed', function(oldState, newState, data) {
    $('#build-progress .progress-bar').addClass('hidden');
    $('#phase-failed').removeClass('hidden');

    $("#loader").addClass("paused");
    $('div#loader-text p').html("Repository " + repo + " has failed to load!<br />See the logs for details.");
    update_favicon("/favicon_fail.ico");
    // If we fail for any reason, we will show logs!
    log.show();

    // Show error on loading page
    if ($('div#loader-text').length > 0) {
      $('#loader').addClass("error");
      $('div#loader-text p').html('Error loading ' + repo + '!<br /> See logs below for details.');
    }
    image.close();
  });

  image.onStateChange('built', function(oldState, newState, data) {
    if (oldState === null) {
      $('#phase-already-built').removeClass('hidden');
      $('#phase-launching').removeClass('hidden');
    }
    $('#phase-launching').removeClass('hidden');
    update_favicon("/favicon_success.ico");
  });

  image.onStateChange('ready', function(oldState, newState, data) {
    image.close();
    // fetch runtime params!
    var filepath = $("#filepath").val().trim();
    image.launch(data.url, data.token, filepath, getPathType());
  });

  image.fetch();
  return image;
}

function setUpLog() {
  var log = new Terminal({
    convertEol: true,
    disableStdin: true
  });

  log.open(document.getElementById('log'), false);
  log.fit();

  $(window).resize(function() {
    log.fit();
  });

  var $panelBody = $("div.panel-body");
  log.show = function () {
    $('#toggle-logs button').text('hide');
    $panelBody.removeClass('hidden');
  };

  log.hide = function () {
    $('#toggle-logs button').text('show');
    $panelBody.addClass('hidden');
  };

  log.toggle = function () {
    if ($panelBody.hasClass('hidden')) {
      log.show();
    } else {
      log.hide();
    }
  };

  $('#toggle-logs').click(log.toggle);
  return log;
}

function indexMain() {
    var log = setUpLog();

    // setup badge dropdown and default values.
    updateUrlDiv();

    $("#url-or-file-btn").find("a").click(function (evt) {
      $("#url-or-file-selected").text($(this).text());
      updatePathText();
      updateUrlDiv();
    });
    updatePathText();

    $('#repository').on('keyup paste change', updateUrlDiv);

    $('#ref').on('keyup paste change', updateUrlDiv);

    $('#filepath').on('keyup paste change', updateUrlDiv);

    $('#toggle-badge-snippet').on('click', function() {
        var badgeSnippets = $('#badge-snippets');
        if (badgeSnippets.hasClass('hidden')) {
            badgeSnippets.removeClass('hidden');
            $("#badge-snippet-caret").removeClass("glyphicon-triangle-right")
            $("#badge-snippet-caret").addClass("glyphicon-triangle-bottom")
        } else {
            badgeSnippets.addClass('hidden');
            $("#badge-snippet-caret").removeClass("glyphicon-triangle-bottom")
            $("#badge-snippet-caret").addClass("glyphicon-triangle-right")
        }

        return false;
    });

    $('#build-form').submit(function() {
        var repo = $('#repository').val().trim();
        var ref =  $('#ref').val().trim() || 'master';
        var provider_prefix =  $('#provider_prefix').val().trim();
        repo = repo.replace(/^(https?:\/\/)?github.com\//, '');
        // trim trailing or leading '/' on repo
        repo = repo.replace(/(^\/)|(\/?$)/g, '');
        // git providers encode the URL of the git repository as the
        // repo argument.
        if (repo.includes("://")) {
          repo = encodeURIComponent(repo);
        }
        var url = updateUrl();
        updateUrlDiv(url);
<<<<<<< HEAD
        return build(provider_prefix + '/' + repo + '/' + ref, log);
=======
        update_favicon(BASE_URL + "favicon_building.ico");

        // Update the text of the loading page if it exists
        if ($('div#loader-text').length > 0) {
            $('div#loader-text p').text("Loading repository: " + repo)
            window.setTimeout( function() {
                $('div#loader-text p').html("Repository " + repo + " is taking longer than usual to load, hang tight!")
            }, 120000)
        }

        $('#build-progress .progress-bar').addClass('hidden');
        log.clear();

        $('.on-build').removeClass('hidden');

        image.onStateChange('*', function(oldState, newState, data) {
            if (data.message !== undefined) {
                log.write(data.message);
                log.fit();
            } else {
                console.log(data);
            }
        });

        image.onStateChange('waiting', function(oldState, newState, data) {
            $('#phase-waiting').removeClass('hidden');
        });
        image.onStateChange('building', function(oldState, newState, data) {
            $('#phase-building').removeClass('hidden');
        });

        image.onStateChange('pushing', function(oldState, newState, data) {
            $('#phase-pushing').removeClass('hidden');
        });
        image.onStateChange('failed', function(oldState, newState, data) {
            failed = true;
            $('#build-progress .progress-bar').addClass('hidden');
            $('#phase-failed').removeClass('hidden');

            $("#loader").addClass("paused");
            $('div#loader-text p').html("Repository " + repo + " has failed to load!<br />See the logs for details.")
            update_favicon(BASE_URL + "favicon_fail.ico");
            // If we fail for any reason, we will show logs!
            if (!logsVisible) {
                $('#toggle-logs').click();
            }

            // Show error on loading page
            if ($('div#loader-text').length > 0) {
                $('#loader').addClass("error");
                $('div#loader-text p').html('Error loading ' + repo + '!<br /> See logs below for details.')
            }
            image.close();
        });

        image.onStateChange('built', function(oldState, newState, data) {
            if (oldState === null) {
                $('#phase-already-built').removeClass('hidden');
                $('#phase-launching').removeClass('hidden');
            }
            $('#phase-launching').removeClass('hidden');
            update_favicon(BASE_URL + "favicon_success.ico");
        });

        image.onStateChange('ready', function(oldState, newState, data) {
            image.close();
            // fetch runtime params!
            var filepath = $("#filepath").val().trim();
            image.launch(data.url, data.token, filepath, getPathType());
        });

        image.fetch();
        return false;
>>>>>>> b3963191
    });
}

function loadingMain(spec, ref) {
  var log = setUpLog();
  build(spec, log);
}

// export entrypoints
window.loadingMain = loadingMain;
window.indexMain = indexMain;

// Load the clipboard after the page loads so it can find the buttons it needs
window.onload = function() {
  new Clipboard('.clipboard');
};<|MERGE_RESOLUTION|>--- conflicted
+++ resolved
@@ -194,7 +194,7 @@
 }
 
 function build(spec, log) {
-  update_favicon("/favicon_building.ico");
+  update_favicon(BASE_URL + "favicon_building.ico");
   // split provider prefix off of spec
   var repo = decodeURIComponent(spec.slice(spec.indexOf('/') + 1));
 
@@ -356,83 +356,7 @@
         }
         var url = updateUrl();
         updateUrlDiv(url);
-<<<<<<< HEAD
         return build(provider_prefix + '/' + repo + '/' + ref, log);
-=======
-        update_favicon(BASE_URL + "favicon_building.ico");
-
-        // Update the text of the loading page if it exists
-        if ($('div#loader-text').length > 0) {
-            $('div#loader-text p').text("Loading repository: " + repo)
-            window.setTimeout( function() {
-                $('div#loader-text p').html("Repository " + repo + " is taking longer than usual to load, hang tight!")
-            }, 120000)
-        }
-
-        $('#build-progress .progress-bar').addClass('hidden');
-        log.clear();
-
-        $('.on-build').removeClass('hidden');
-
-        image.onStateChange('*', function(oldState, newState, data) {
-            if (data.message !== undefined) {
-                log.write(data.message);
-                log.fit();
-            } else {
-                console.log(data);
-            }
-        });
-
-        image.onStateChange('waiting', function(oldState, newState, data) {
-            $('#phase-waiting').removeClass('hidden');
-        });
-        image.onStateChange('building', function(oldState, newState, data) {
-            $('#phase-building').removeClass('hidden');
-        });
-
-        image.onStateChange('pushing', function(oldState, newState, data) {
-            $('#phase-pushing').removeClass('hidden');
-        });
-        image.onStateChange('failed', function(oldState, newState, data) {
-            failed = true;
-            $('#build-progress .progress-bar').addClass('hidden');
-            $('#phase-failed').removeClass('hidden');
-
-            $("#loader").addClass("paused");
-            $('div#loader-text p').html("Repository " + repo + " has failed to load!<br />See the logs for details.")
-            update_favicon(BASE_URL + "favicon_fail.ico");
-            // If we fail for any reason, we will show logs!
-            if (!logsVisible) {
-                $('#toggle-logs').click();
-            }
-
-            // Show error on loading page
-            if ($('div#loader-text').length > 0) {
-                $('#loader').addClass("error");
-                $('div#loader-text p').html('Error loading ' + repo + '!<br /> See logs below for details.')
-            }
-            image.close();
-        });
-
-        image.onStateChange('built', function(oldState, newState, data) {
-            if (oldState === null) {
-                $('#phase-already-built').removeClass('hidden');
-                $('#phase-launching').removeClass('hidden');
-            }
-            $('#phase-launching').removeClass('hidden');
-            update_favicon(BASE_URL + "favicon_success.ico");
-        });
-
-        image.onStateChange('ready', function(oldState, newState, data) {
-            image.close();
-            // fetch runtime params!
-            var filepath = $("#filepath").val().trim();
-            image.launch(data.url, data.token, filepath, getPathType());
-        });
-
-        image.fetch();
-        return false;
->>>>>>> b3963191
     });
 }
 
